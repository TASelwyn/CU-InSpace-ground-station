# A Python-based ground station for collecting telemetry information from the CU-InSpace rocket.
# This data is collected using UART and is transmitted to the user interface using WebSockets.
#
# Authors:
# Thomas Selwyn (Devil)

<<<<<<< HEAD
# Imports
from multiprocessing import Process, Queue, Value
from multiprocessing.shared_memory import ShareableList
=======
from multiprocessing import Process, Queue
>>>>>>> 17defff6

from modules.misc.messages import printCURocket
from modules.serial.serial_manager import SerialManager
from modules.telemetry.telemetry import Telemetry
from modules.websocket.websocket import WebSocketHandler
from re import sub

<<<<<<< HEAD
# Constants
VERSION: str = "0.4.4-DEV"
rn2483_radio_input = Queue()
rn2483_radio_payloads = Queue()
telemetry_json_output = Queue()

=======
serial_status = Queue()
>>>>>>> 17defff6
ws_commands = Queue()
serial_ws_commands = Queue()
telemetry_ws_commands = Queue()

radio_signal_report = Queue()
rn2483_radio_input = Queue()
rn2483_radio_payloads = Queue()
telemetry_json_output = Queue()

VERSION: str = "0.4.5-DEV"


class ShutdownException(Exception):
    pass


def main():
    printCURocket("It was Avionics’ Fault", VERSION, "Thomas Selwyn (Devil)")

    # Initialize Serial process to communicate with board
    # Incoming information comes directly from RN2483 LoRa radio module over serial UART
    # Outputs information in hexadecimal payload format to rn2483_radio_payloads
    serial = Process(target=SerialManager, args=(serial_status, serial_ws_commands, radio_signal_report,
                                                 rn2483_radio_input, rn2483_radio_payloads))
    serial.start()
    print(f"{'Serial':.<15} started")

    # Initialize Telemetry to parse radio packets, keep history and to log everything
    # Incoming information comes from rn2483_radio_payloads in payload format
    # Outputs information to telemetry_json_output in friendly json for UI
    telemetry = Process(target=Telemetry, args=(serial_status, rn2483_radio_payloads, rn2483_radio_input,
                                                radio_signal_report, telemetry_json_output, telemetry_ws_commands))
    telemetry.start()
    print(f"{'Telemetry':.<15} started")

    # Initialize Tornado websocket for UI communication
    # This is PURELY a pass through of data for connectivity. No format conversion is done here.
    # Incoming information comes from telemetry_json_output from telemetry
    # Outputs information to connected websocket clients
    websocket = Process(target=WebSocketHandler, args=(telemetry_json_output, ws_commands), daemon=True)
    websocket.start()
    print(f"{'WebSocket':.<15} started")

    while True:
        # WS Commands have been sent to main process for handling
        while not ws_commands.empty():
            try:
                parse_ws_command(ws_commands.get())
            except ShutdownException:
                print("Backend shutting down........")
                serial.terminate()
                telemetry.terminate()
                websocket.terminate()
                print("Good bye.")
                exit(0)


def parse_ws_command(ws_cmd: str):
    # Remove special characters
    ws_cmd = sub(r"[^0-9a-zA-Z_./\s-]+", "", ws_cmd).split(" ")

    try:
        match ws_cmd[0].lower():
            case "serial":
                serial_ws_commands.put(ws_cmd[1:])
            case "telemetry":
                telemetry_ws_commands.put(ws_cmd[1:])
            case "shutdown":
                raise ShutdownException
            case _:
                print(f"WS: Invalid command. {ws_cmd}")

    except IndexError:
        print("WS: Error parsing command")


if __name__ == '__main__':
    main()<|MERGE_RESOLUTION|>--- conflicted
+++ resolved
@@ -4,13 +4,7 @@
 # Authors:
 # Thomas Selwyn (Devil)
 
-<<<<<<< HEAD
-# Imports
-from multiprocessing import Process, Queue, Value
-from multiprocessing.shared_memory import ShareableList
-=======
 from multiprocessing import Process, Queue
->>>>>>> 17defff6
 
 from modules.misc.messages import printCURocket
 from modules.serial.serial_manager import SerialManager
@@ -18,16 +12,7 @@
 from modules.websocket.websocket import WebSocketHandler
 from re import sub
 
-<<<<<<< HEAD
-# Constants
-VERSION: str = "0.4.4-DEV"
-rn2483_radio_input = Queue()
-rn2483_radio_payloads = Queue()
-telemetry_json_output = Queue()
-
-=======
 serial_status = Queue()
->>>>>>> 17defff6
 ws_commands = Queue()
 serial_ws_commands = Queue()
 telemetry_ws_commands = Queue()
