# Telemetry to parse radio packets, keep history and to log everything
# Incoming information comes from rn2483_radio_payloads in payload format
# Outputs information to telemetry_json_output in friendly json for UI
#
# Authors:
# Thomas Selwyn (Devil)
# Matteo Golin (linguini1)

# Imports
<<<<<<< HEAD
import time
=======
from signal import signal, SIGTERM
>>>>>>> 17defff6
from struct import unpack
from time import time
from pathlib import Path
<<<<<<< HEAD
from multiprocessing import Queue, Process, Value
from multiprocessing.shared_memory import ShareableList
=======
from ast import literal_eval

from multiprocessing import Queue, Process, active_children
from modules.telemetry.replay import TelemetryReplay
from modules.telemetry.block import DeviceAddress, BlockTypes
from modules.telemetry.data_block import DataBlock, DataBlockSubtype, StatusDataBlock, DeploymentState, MPU9250Sample

import modules.telemetry.json_packets as jsp
import modules.websocket.commands as wsc


# Types
BlockHeader = tuple[int, bool, int, int, int]
PacketHeader = tuple[str, int, int, int, int]

# Constants
ORG: str = "CUInSpace"
VERSION: str = "0.4.5-DEV"
REPLAY_STATE: int = 1
MISSION_EXTENSION: str = ".mission"
FILE_CREATION_ATTEMPT_LIMIT: int = 50


# Helper functions
def mission_path(mission_name: str, missions_dir: Path) -> Path:

    """Returns the path to the mission file with the matching mission name."""


    return missions_dir.joinpath(f"{mission_name}{MISSION_EXTENSION}")


def shutdown_sequence():
    for child in active_children():
        child.terminate()
    exit(0)


def get_filepath_for_proposed_name(mission_name: str, missions_dir: Path) -> Path:

    missions_filepath = missions_dir.joinpath(f"{mission_name}{MISSION_EXTENSION}")
    file_suffix = 1

    while missions_filepath.is_file() and file_suffix < FILE_CREATION_ATTEMPT_LIMIT:
        missions_filepath = missions_dir.joinpath(f"{mission_name}_{file_suffix}{MISSION_EXTENSION}")
        file_suffix += 1

    return missions_filepath


# Errors
class MissionNotFoundError(Exception):

    """Raised when the desired mission is not found."""
    def __init__(self, mission_name: str):
        self.mission_name = mission_name
        self.message = f"The mission recording '{mission_name}' does not exist."
        super().__init__(self.message)
>>>>>>> 17defff6

from modules.telemetry.block import BlockTypes
from modules.telemetry.data_block import DataBlock, DataBlockSubtype
from modules.telemetry.replay import TelemetryReplay

import modules.telemetry.json_packets as jsp
import modules.websocket.commands as wsc

# Types
BlockHeader = tuple[int, bool, int, int, int]
PacketHeader = tuple[str, int, int, int, int]

# Constants
ORG: str = "CUInSpace"
VERSION: str = "0.4.4-DEV"
REPLAY_STATE: int = 1
MISSION_EXTENSION: str = ".mission"
FILE_CREATION_ATTEMPT_LIMIT: int = 50


# Helper functions
def mission_path(mission_name: str, missions_dir: Path) -> Path:

    """Returns the path to the mission file with the matching mission name."""

    return missions_dir.joinpath(f"{mission_name}{MISSION_EXTENSION}")


def get_filepath_for_proposed_name(mission_name: str, missions_dir: Path) -> Path:

    missions_filepath = missions_dir.joinpath(f"{mission_name}{MISSION_EXTENSION}")
    file_suffix = 1

    while missions_filepath.is_file() and file_suffix < FILE_CREATION_ATTEMPT_LIMIT:
        missions_filepath = missions_dir.joinpath(f"{mission_name}_{file_suffix}{MISSION_EXTENSION}")
        file_suffix += 1

    return missions_filepath

class AlreadyRecordingError(Exception):

<<<<<<< HEAD
# Errors
class MissionNotFoundError(Exception):

    """Raised when the desired mission is not found."""
    def __init__(self, mission_name: str):
        self.mission_name = mission_name
        self.message = f"The mission recording '{mission_name}' does not exist."
        super().__init__(self.message)


class AlreadyRecordingError(Exception):

=======
>>>>>>> 17defff6
    """Raised if the telemetry process is already recording when instructed to record."""

    def __init__(self):
        self.message: str = "Recording is already in progress."
        super().__init__(self.message)


# Main class
class Telemetry(Process):
    def __init__(self, serial_status: Queue, radio_payloads: Queue, rn2483_radio_input: Queue,
                 radio_signal_report: Queue, telemetry_json_output: Queue, telemetry_ws_commands: Queue):
        super().__init__()

        self.radio_payloads = radio_payloads
        self.telemetry_json_output = telemetry_json_output
        self.telemetry_ws_commands = telemetry_ws_commands
        self.rn2483_radio_input = rn2483_radio_input
        self.radio_signal_report = radio_signal_report

        self.serial_status = serial_status
        self.serial_ports = []

        # Telemetry Data holds a dict of the latest copy of received data blocks stored under the subtype name as a key.
        self.status_data: jsp.StatusData = jsp.StatusData()
        self.telemetry_data = {}
        self.replay_data = jsp.ReplayData()

        # Mission Path
        self.missions_dir = Path.cwd().joinpath("missions")
        self.missions_dir.mkdir(parents=True, exist_ok=True)
        self.mission_path = None

        # Replay System
        self.replay = None
        self.replay_input = Queue()
        self.replay_output = Queue()
        self.replay_last_played_speed = 1

        # Handle program closing to ensure no orphan processes
        signal(SIGTERM, shutdown_sequence)

        # Start Telemetry
        self.reset_data()
        self.update_websocket()
        self.run()

    def run(self):
        while True:
            while not self.telemetry_ws_commands.empty():
                # Parse websocket command into an enum
                commands: list[str] = self.telemetry_ws_commands.get()
                command = wsc.parse(commands, wsc.WebsocketCommand)
                parameters = commands  # Remaining items in the commands list are parameters
                self.execute_command(command, parameters)
<<<<<<< HEAD
=======

            while not self.radio_signal_report.empty():
                print("SIGNAL DATA", self.radio_signal_report.get())
>>>>>>> 17defff6

            while not self.serial_status.empty():
                x = self.serial_status.get().split(" ", maxsplit=1)

                match x[0]:
                    case "serial_ports":
                        self.serial_ports = literal_eval(x[1])
                        self.status_data.serial.available_ports = self.serial_ports
                    case "rn2483_connected":
                        self.status_data.rn3483_radio.connected = bool(x[1])
                    case "rn2483_port":
                        self.reset_data()
                        self.status_data.rn3483_radio.connected_port = x[1]

                        match self.status_data.rn3483_radio.connected_port:
                            case "test":
                                self.status_data.mission.state = jsp.MissionState.TEST
                            case "":
                                self.status_data.mission.state = jsp.MissionState.DNE
                            case _:
                                self.status_data.mission.state = jsp.MissionState.LIVE

<<<<<<< HEAD
=======
                self.update_websocket()

>>>>>>> 17defff6
            match self.status_data.mission.state:
                case jsp.MissionState.RECORDED:
                    # REPLAY SYSTEM
                    while not self.replay_output.empty():
                        block_type, block_subtype, block_data = self.replay_output.get()
                        self.parse_rn2483_payload(block_type, block_subtype, block_data)
                        self.update_websocket()
                case _:
                    # RADIO PAYLOADS
                    while not self.radio_payloads.empty():
                        self.parse_rn2483_transmission(self.radio_payloads.get())
                        self.update_websocket()

<<<<<<< HEAD
            if bool(self.serial_connected.value) != self.status_data.rn3483_radio.connected:
                self.reset_data()

                match self.serial_connected_port[0]:
                    case "test":
                        self.status_data.mission.state = jsp.MissionState.TEST
                    case "":
                        self.status_data.mission.state = jsp.MissionState.DNE
                    case _:
                        self.status_data.mission.state = jsp.MissionState.LIVE
                self.update_websocket()

            sleep(0.2)
=======
>>>>>>> 17defff6

    def update_websocket(self) -> None:

        """Updates the mission replay list and puts the latest packet on the JSON output process."""

        self.replay_data.update_mission_list()
<<<<<<< HEAD
=======

    def update_websocket(self):
>>>>>>> 17defff6
        self.telemetry_json_output.put(self.generate_websocket_response())

    def reset_data(self):
        self.status_data = jsp.StatusData()
        self.telemetry_data = {}
        self.replay_data = jsp.ReplayData()
<<<<<<< HEAD

        self.status_data.serial.available_ports = self.shareable_to_list()

    def generate_websocket_response(self, telemetry_keys="all"):
        return {"version": VERSION, "org": ORG,
                "status": dict(self.generate_status_data()),
                "telemetry_data": self.generate_telemetry_data(telemetry_keys),
                "replay": dict(self.replay_data)}

    def generate_status_data(self):
        self.status_data.rn3483_radio.connected = bool(self.serial_connected.value)
        self.status_data.rn3483_radio.connected_port = self.serial_connected_port[0]
        self.status_data.serial.available_ports = self.shareable_to_list()

        return self.status_data
=======

    def generate_websocket_response(self, telemetry_keys="all"):
        return {"version": VERSION, "org": ORG,
                "status": dict(self.status_data),
                "telemetry_data": self.generate_telemetry_data(telemetry_keys),
                "replay": dict(self.replay_data)}
>>>>>>> 17defff6

    def generate_telemetry_data(self, keys_to_send="all"):
        if keys_to_send == "all":
            keys_to_send = self.telemetry_data.keys()

        telemetry_data_block = {}
        for key in keys_to_send:
            if key in self.telemetry_data.keys():
                telemetry_data_block[key] = self.telemetry_data[key]

        return telemetry_data_block

    def execute_command(self, command: wsc.Enum, parameters: list[str]) -> None:
<<<<<<< HEAD
        
=======

>>>>>>> 17defff6
        """Executes the passed websocket command."""

        match command:
            case wsc.WebsocketCommand.UPDATE:
<<<<<<< HEAD
                self.update_websocket()

            # Replay commands
            case wsc.WebsocketCommand.REPLAY.PLAY:
                mission_name = " ".join(parameters)
                try:
                    self.play_mission(mission_name)
                except MissionNotFoundError as e:
                    print(e.message)
                else:
                    self.update_websocket()
            case wsc.WebsocketCommand.REPLAY.STOP:
                self.stop_replay()
                self.update_websocket()
            case wsc.WebsocketCommand.REPLAY.PAUSE:
                self.set_replay_speed(0.0)
                self.update_websocket()
            case wsc.WebsocketCommand.REPLAY.SPEED:
                self.set_replay_speed(int(parameters[0]))
                self.update_websocket()

=======
                self.update_websocket()

            # Replay commands
            case wsc.WebsocketCommand.REPLAY.PLAY:
                mission_name = " ".join(parameters)
                try:
                    self.play_mission(mission_name)
                except MissionNotFoundError as e:
                    print(e.message)
                else:
                    self.update_websocket()
            case wsc.WebsocketCommand.REPLAY.STOP:
                self.stop_replay()
                self.update_websocket()
            case wsc.WebsocketCommand.REPLAY.PAUSE:
                self.replay_last_played_speed = self.replay_data.speed
                self.set_replay_speed(0.0)
                self.update_websocket()
            case wsc.WebsocketCommand.REPLAY.SPEED:
                self.set_replay_speed(int(parameters[0]))
                self.update_websocket()

>>>>>>> 17defff6
            # Record commands
            case wsc.WebsocketCommand.RECORD.STOP:
                self.stop_recording()
            case wsc.WebsocketCommand.RECORD.START:
                # If there is no mission name, use the default
                mission_name = None if not parameters else " ".join(parameters)
                try:
                    self.start_recording(mission_name)
                except AlreadyRecordingError as e:
                    print(e.message)

<<<<<<< HEAD
    def set_replay_speed(self, speed: float):

        """Set the playback speed of the replay system."""
=======
>>>>>>> 17defff6


    def set_replay_speed(self, speed: float):
        """Set the playback speed of the replay system."""
        try:
            speed = 0.0 if float(speed) < 0 else float(speed)
        except ValueError:
            speed = 0.0

        if speed == 0.0:
            self.replay_data.status = jsp.ReplayState.PAUSED
<<<<<<< HEAD

        self.replay_data.status = jsp.ReplayState.PLAYING
        self.replay_input.put(f"speed {speed}")

    def stop_replay(self) -> None:

        """Stops the replay."""

        print("REPLAY STOP")
        self.replay.terminate()
        self.replay = None

=======
        else:
            self.replay_data.status = jsp.ReplayState.PLAYING

        self.replay_data.speed = speed
        self.replay_input.put(f"speed {speed}")

    def stop_replay(self) -> None:
        """Stops the replay."""

        print("REPLAY STOP")
        self.replay.terminate()
        self.replay = None

>>>>>>> 17defff6
        self.reset_data()
        while not self.replay_output.empty():
            self.replay_output.get()

    def play_mission(self, mission_name: str) -> None:

        """Plays the desired mission recording."""

        if mission_name not in self.replay_data.mission_list:
            raise MissionNotFoundError(mission_name)

        self.status_data.mission.name = mission_name
        replay_mission_filepath = mission_path(mission_name, self.missions_dir)

        if self.replay is None:
            self.replay = Process(
                target=TelemetryReplay,
                args=(
                    self.replay_output,
                    self.replay_input,
                    replay_mission_filepath
                )
            )
            self.replay.start()

<<<<<<< HEAD
        self.set_replay_speed(speed=1)
=======
        self.set_replay_speed(speed=self.replay_last_played_speed)
>>>>>>> 17defff6
        self.status_data.mission.state = jsp.MissionState.RECORDED
        print(f"REPLAY {mission_name} PLAYING")

    def start_recording(self, mission_name: str = None) -> None:

        """Starts recording the current mission. If no mission name is give, the recording epoch is used."""

        if self.status_data.mission.recording:
            raise AlreadyRecordingError

        print("RECORDING START")

        recording_epoch = int(time())
        mission_name = str(recording_epoch) if not mission_name else mission_name
        self.mission_path = get_filepath_for_proposed_name(mission_name, self.missions_dir)
        self.mission_path.write_text(f"{1},{recording_epoch}\n")

        self.status_data.mission.name = mission_name
        self.status_data.mission.epoch = recording_epoch
        self.status_data.mission.recording = True

        self.replay_data.update_mission_list()

    def stop_recording(self) -> None:

        """Stops the current recording."""

        print("RECORDING STOP")
        self.status_data.mission = jsp.MissionData(state=self.status_data.mission.state)

    def parse_rn2483_payload(self, block_type: int, block_subtype: int, block_contents):
        # Working with hex strings until this point.
        # Hex/Bytes Demarcation point
        block_contents = bytes.fromhex(block_contents)
        match BlockTypes(block_type):
            case BlockTypes.CONTROL:
                # CONTROL BLOCK DETECTED
                print("CONTROL BLOCK")
                # GOT SIGNAL REPORT (ONLY CONTROL BLOCK BEING USED CURRENTLY)
                self.rn2483_radio_input.put("radio get snr")
                self.rn2483_radio_input.put("radio get rssi")

            case BlockTypes.COMMAND:
                # COMMAND BLOCK DETECTED
                print("Command block")
            case BlockTypes.DATA:
                # DATA BLOCK DETECTED
                block_data = DataBlock.parse(DataBlockSubtype(block_subtype), block_contents)
                print(block_data)
                # Increase the last mission time
                if block_data.mission_time > self.status_data.rocket.last_mission_time:
                    self.status_data.rocket.last_mission_time = block_data.mission_time

<<<<<<< HEAD
                # Move status telemetry block to the status key instead of under telemetry
                if DataBlockSubtype(block_subtype) == DataBlockSubtype.STATUS:
                    self.status_data.rocket = jsp.RocketData.from_data_block(block_data)
                else:
                    self.telemetry_data[DataBlockSubtype(block_subtype).name.lower()] = dict(block_data)
=======
                # Switch statement to treat different blocks separately
                match DataBlockSubtype(block_subtype):
                    case DataBlockSubtype.STATUS:
                        self.status_data.rocket = jsp.RocketData.from_data_block(block_data)
                    case DataBlockSubtype.MPU9250_IMU:
                        #print(block_data)
                        accel, temp, gyro = parse_mpu9250_samples(block_data.samples)
                        #print("AVG ACCEL", accel[0], accel[1], accel[2], "AVG TEMP", temp, "AVG GYRO", gyro[0], gyro[1], gyro[2])
                        self.telemetry_data["mpu9250_data"] = {"mission_time": block_data.mission_time,
                                                               "accel_x": {"ms2": accel[0]},
                                                               "accel_y": {"ms2": accel[1]},
                                                               "accel_z": {"ms2": accel[2]},
                                                               "temperature": {"celsius": temp},
                                                               "gyro_x": gyro[0],
                                                               "gyro_y": gyro[1],
                                                               "gyro_z": gyro[2]}
                        self.telemetry_data[DataBlockSubtype(block_subtype).name.lower()] = dict(block_data)
                    case _:
                        self.telemetry_data[DataBlockSubtype(block_subtype).name.lower()] = dict(block_data)
>>>>>>> 17defff6
            case _:
                print("Unknown block type")

    def parse_rn2483_transmission(self, data: str):

        # Extract the packet header
        call_sign, length, version, srs_addr, packet_num = _parse_packet_header(data[:24])

        if length <= 24:  # If this packet nothing more than just the header
            print(call_sign, length, version, srs_addr, packet_num)

        blocks = data[24:]  # Remove the packet header

        print("-----" * 20)
        # print(f'{DeviceAddress(srs_addr)} - {call_sign} - sent you a packet:')
        print(f"{call_sign} - sent you a packet")

        # Parse through all blocks
        while blocks != '':
            # Parse block header
            block_header = blocks[:8]
            block_len, crypto_signature, block_type, block_subtype, dest_addr = _parse_block_header(block_header)

            block_len = block_len * 2  # Convert length in bytes to length in hex symbols
            block_contents = blocks[8: 8 + block_len]

            if self.status_data.mission.recording:
                with open(f'{self.mission_path}', 'a') as mission:
                    mission.write(f"{block_type},{block_subtype},{block_contents}\n")

            self.parse_rn2483_payload(block_type, block_subtype, block_contents)

            # Remove the data we processed from the whole set, and move onto the next data block
            blocks = blocks[8 + block_len:]
        print(f"-----" * 20)

<<<<<<< HEAD

=======

def parse_mpu9250_samples(data_samples: [MPU9250Sample]) -> tuple:
    """
    Parses a list of samples from a mpu9250 packet and returns the average values for accel, temp and gyro.
    """
    sample_size = len(data_samples)
    accel = [0, 0, 0]
    temp = 0
    gyro = [0, 0, 0]
    for sam in data_samples:
        accel[0] += sam.accel_x / sample_size
        accel[1] += sam.accel_y / sample_size
        accel[2] += sam.accel_z / sample_size

        temp += sam.temperature / sample_size

        gyro[0] = sam.gyro_x / sample_size
        gyro[1] = sam.gyro_y / sample_size
        gyro[2] = sam.gyro_z / sample_size

    return accel, temp, gyro


>>>>>>> 17defff6
def _parse_packet_header(header: str) -> PacketHeader:
    """
    Returns the packet header string's informational components in a tuple.

    call_sign: str
    length: int
    version: int
    src_addr: int
    packet_num: int
    """

    # Extract call sign in utf-8
    call_sign: str = bytes.fromhex(header[0:12]).decode("utf-8")

    # Convert header from hex to binary
    header = bin(int(header, 16))

    # Extract values and then convert them to ints
    length: int = (int(header[47:53], 2) + 1) * 4
    version: int = int(header[53:58], 2)
    src_addr: int = int(header[63:67], 2)
    packet_num: int = int(header[67:79], 2)

    return call_sign, length, version, src_addr, packet_num


def _parse_block_header(header: str) -> BlockHeader:
    """
    Parses a block header string into its information components and returns them in a tuple.

    block_len: int
    crypto_signature: bool
    message_type: int
    message_subtype: int
    destination_addr: int
    """
    header = unpack('<I', bytes.fromhex(header))

    block_len = ((header[0] & 0x1f) + 1) * 4  # Length of the data block
    crypto_signature = bool((header[0] >> 5) & 0x1)
    message_type = ((header[0] >> 6) & 0xf)  # 0 - Control, 1 - Command, 2 - Data
    message_subtype = ((header[0] >> 10) & 0x3f)
    destination_addr = ((header[0] >> 16) & 0xf)  # 0 - GStation, 1 - Rocket

    return block_len, crypto_signature, message_type, message_subtype, destination_addr


def make_block_header():
    header = "840C0000"

    # block_len = ((header[0] & 0x1f) + 1) * 4  # Length of the data block
    # crypto_signature = ((header[0] >> 5) & 0x1)
    # message_type = ((header[0] >> 6) & 0xf)  # 0 - Control, 1 - Command, 2 - Data
    # message_subtype = ((header[0] >> 10) & 0x3f)
    # destination_addr = ((header[0] >> 16) & 0xf)  # 0 - GStation, 1 - Rocket

    # lol = "13634180"
    # header = struct.pack('<I', lol)
    # print("HEADDDDDDDDD",header)
    # lol = 13634180
    # header = struct.pack('<I', lol)
    # print("HEADDDDDDDDD", int.from_bytes(header, "little"))

    # test = struct.pack('<I?III', 20, False, 2, 3, 0)
    # print("LLLLLLLL",test.hex())
    return header<|MERGE_RESOLUTION|>--- conflicted
+++ resolved
@@ -7,18 +7,10 @@
 # Matteo Golin (linguini1)
 
 # Imports
-<<<<<<< HEAD
-import time
-=======
 from signal import signal, SIGTERM
->>>>>>> 17defff6
 from struct import unpack
 from time import time
 from pathlib import Path
-<<<<<<< HEAD
-from multiprocessing import Queue, Process, Value
-from multiprocessing.shared_memory import ShareableList
-=======
 from ast import literal_eval
 
 from multiprocessing import Queue, Process, active_children
@@ -77,63 +69,10 @@
         self.mission_name = mission_name
         self.message = f"The mission recording '{mission_name}' does not exist."
         super().__init__(self.message)
->>>>>>> 17defff6
-
-from modules.telemetry.block import BlockTypes
-from modules.telemetry.data_block import DataBlock, DataBlockSubtype
-from modules.telemetry.replay import TelemetryReplay
-
-import modules.telemetry.json_packets as jsp
-import modules.websocket.commands as wsc
-
-# Types
-BlockHeader = tuple[int, bool, int, int, int]
-PacketHeader = tuple[str, int, int, int, int]
-
-# Constants
-ORG: str = "CUInSpace"
-VERSION: str = "0.4.4-DEV"
-REPLAY_STATE: int = 1
-MISSION_EXTENSION: str = ".mission"
-FILE_CREATION_ATTEMPT_LIMIT: int = 50
-
-
-# Helper functions
-def mission_path(mission_name: str, missions_dir: Path) -> Path:
-
-    """Returns the path to the mission file with the matching mission name."""
-
-    return missions_dir.joinpath(f"{mission_name}{MISSION_EXTENSION}")
-
-
-def get_filepath_for_proposed_name(mission_name: str, missions_dir: Path) -> Path:
-
-    missions_filepath = missions_dir.joinpath(f"{mission_name}{MISSION_EXTENSION}")
-    file_suffix = 1
-
-    while missions_filepath.is_file() and file_suffix < FILE_CREATION_ATTEMPT_LIMIT:
-        missions_filepath = missions_dir.joinpath(f"{mission_name}_{file_suffix}{MISSION_EXTENSION}")
-        file_suffix += 1
-
-    return missions_filepath
+
 
 class AlreadyRecordingError(Exception):
 
-<<<<<<< HEAD
-# Errors
-class MissionNotFoundError(Exception):
-
-    """Raised when the desired mission is not found."""
-    def __init__(self, mission_name: str):
-        self.mission_name = mission_name
-        self.message = f"The mission recording '{mission_name}' does not exist."
-        super().__init__(self.message)
-
-
-class AlreadyRecordingError(Exception):
-
-=======
->>>>>>> 17defff6
     """Raised if the telemetry process is already recording when instructed to record."""
 
     def __init__(self):
@@ -188,12 +127,9 @@
                 command = wsc.parse(commands, wsc.WebsocketCommand)
                 parameters = commands  # Remaining items in the commands list are parameters
                 self.execute_command(command, parameters)
-<<<<<<< HEAD
-=======
 
             while not self.radio_signal_report.empty():
                 print("SIGNAL DATA", self.radio_signal_report.get())
->>>>>>> 17defff6
 
             while not self.serial_status.empty():
                 x = self.serial_status.get().split(" ", maxsplit=1)
@@ -216,11 +152,8 @@
                             case _:
                                 self.status_data.mission.state = jsp.MissionState.LIVE
 
-<<<<<<< HEAD
-=======
                 self.update_websocket()
 
->>>>>>> 17defff6
             match self.status_data.mission.state:
                 case jsp.MissionState.RECORDED:
                     # REPLAY SYSTEM
@@ -234,63 +167,26 @@
                         self.parse_rn2483_transmission(self.radio_payloads.get())
                         self.update_websocket()
 
-<<<<<<< HEAD
-            if bool(self.serial_connected.value) != self.status_data.rn3483_radio.connected:
-                self.reset_data()
-
-                match self.serial_connected_port[0]:
-                    case "test":
-                        self.status_data.mission.state = jsp.MissionState.TEST
-                    case "":
-                        self.status_data.mission.state = jsp.MissionState.DNE
-                    case _:
-                        self.status_data.mission.state = jsp.MissionState.LIVE
-                self.update_websocket()
-
-            sleep(0.2)
-=======
->>>>>>> 17defff6
 
     def update_websocket(self) -> None:
 
         """Updates the mission replay list and puts the latest packet on the JSON output process."""
 
         self.replay_data.update_mission_list()
-<<<<<<< HEAD
-=======
 
     def update_websocket(self):
->>>>>>> 17defff6
         self.telemetry_json_output.put(self.generate_websocket_response())
 
     def reset_data(self):
         self.status_data = jsp.StatusData()
         self.telemetry_data = {}
         self.replay_data = jsp.ReplayData()
-<<<<<<< HEAD
-
-        self.status_data.serial.available_ports = self.shareable_to_list()
-
-    def generate_websocket_response(self, telemetry_keys="all"):
-        return {"version": VERSION, "org": ORG,
-                "status": dict(self.generate_status_data()),
-                "telemetry_data": self.generate_telemetry_data(telemetry_keys),
-                "replay": dict(self.replay_data)}
-
-    def generate_status_data(self):
-        self.status_data.rn3483_radio.connected = bool(self.serial_connected.value)
-        self.status_data.rn3483_radio.connected_port = self.serial_connected_port[0]
-        self.status_data.serial.available_ports = self.shareable_to_list()
-
-        return self.status_data
-=======
 
     def generate_websocket_response(self, telemetry_keys="all"):
         return {"version": VERSION, "org": ORG,
                 "status": dict(self.status_data),
                 "telemetry_data": self.generate_telemetry_data(telemetry_keys),
                 "replay": dict(self.replay_data)}
->>>>>>> 17defff6
 
     def generate_telemetry_data(self, keys_to_send="all"):
         if keys_to_send == "all":
@@ -304,38 +200,11 @@
         return telemetry_data_block
 
     def execute_command(self, command: wsc.Enum, parameters: list[str]) -> None:
-<<<<<<< HEAD
-        
-=======
-
->>>>>>> 17defff6
+
         """Executes the passed websocket command."""
 
         match command:
             case wsc.WebsocketCommand.UPDATE:
-<<<<<<< HEAD
-                self.update_websocket()
-
-            # Replay commands
-            case wsc.WebsocketCommand.REPLAY.PLAY:
-                mission_name = " ".join(parameters)
-                try:
-                    self.play_mission(mission_name)
-                except MissionNotFoundError as e:
-                    print(e.message)
-                else:
-                    self.update_websocket()
-            case wsc.WebsocketCommand.REPLAY.STOP:
-                self.stop_replay()
-                self.update_websocket()
-            case wsc.WebsocketCommand.REPLAY.PAUSE:
-                self.set_replay_speed(0.0)
-                self.update_websocket()
-            case wsc.WebsocketCommand.REPLAY.SPEED:
-                self.set_replay_speed(int(parameters[0]))
-                self.update_websocket()
-
-=======
                 self.update_websocket()
 
             # Replay commands
@@ -358,7 +227,6 @@
                 self.set_replay_speed(int(parameters[0]))
                 self.update_websocket()
 
->>>>>>> 17defff6
             # Record commands
             case wsc.WebsocketCommand.RECORD.STOP:
                 self.stop_recording()
@@ -370,12 +238,6 @@
                 except AlreadyRecordingError as e:
                     print(e.message)
 
-<<<<<<< HEAD
-    def set_replay_speed(self, speed: float):
-
-        """Set the playback speed of the replay system."""
-=======
->>>>>>> 17defff6
 
 
     def set_replay_speed(self, speed: float):
@@ -387,34 +249,19 @@
 
         if speed == 0.0:
             self.replay_data.status = jsp.ReplayState.PAUSED
-<<<<<<< HEAD
-
-        self.replay_data.status = jsp.ReplayState.PLAYING
+        else:
+            self.replay_data.status = jsp.ReplayState.PLAYING
+
+        self.replay_data.speed = speed
         self.replay_input.put(f"speed {speed}")
 
     def stop_replay(self) -> None:
-
         """Stops the replay."""
 
         print("REPLAY STOP")
         self.replay.terminate()
         self.replay = None
 
-=======
-        else:
-            self.replay_data.status = jsp.ReplayState.PLAYING
-
-        self.replay_data.speed = speed
-        self.replay_input.put(f"speed {speed}")
-
-    def stop_replay(self) -> None:
-        """Stops the replay."""
-
-        print("REPLAY STOP")
-        self.replay.terminate()
-        self.replay = None
-
->>>>>>> 17defff6
         self.reset_data()
         while not self.replay_output.empty():
             self.replay_output.get()
@@ -440,11 +287,7 @@
             )
             self.replay.start()
 
-<<<<<<< HEAD
-        self.set_replay_speed(speed=1)
-=======
         self.set_replay_speed(speed=self.replay_last_played_speed)
->>>>>>> 17defff6
         self.status_data.mission.state = jsp.MissionState.RECORDED
         print(f"REPLAY {mission_name} PLAYING")
 
@@ -498,13 +341,6 @@
                 if block_data.mission_time > self.status_data.rocket.last_mission_time:
                     self.status_data.rocket.last_mission_time = block_data.mission_time
 
-<<<<<<< HEAD
-                # Move status telemetry block to the status key instead of under telemetry
-                if DataBlockSubtype(block_subtype) == DataBlockSubtype.STATUS:
-                    self.status_data.rocket = jsp.RocketData.from_data_block(block_data)
-                else:
-                    self.telemetry_data[DataBlockSubtype(block_subtype).name.lower()] = dict(block_data)
-=======
                 # Switch statement to treat different blocks separately
                 match DataBlockSubtype(block_subtype):
                     case DataBlockSubtype.STATUS:
@@ -524,7 +360,6 @@
                         self.telemetry_data[DataBlockSubtype(block_subtype).name.lower()] = dict(block_data)
                     case _:
                         self.telemetry_data[DataBlockSubtype(block_subtype).name.lower()] = dict(block_data)
->>>>>>> 17defff6
             case _:
                 print("Unknown block type")
 
@@ -561,9 +396,6 @@
             blocks = blocks[8 + block_len:]
         print(f"-----" * 20)
 
-<<<<<<< HEAD
-
-=======
 
 def parse_mpu9250_samples(data_samples: [MPU9250Sample]) -> tuple:
     """
@@ -587,7 +419,6 @@
     return accel, temp, gyro
 
 
->>>>>>> 17defff6
 def _parse_packet_header(header: str) -> PacketHeader:
     """
     Returns the packet header string's informational components in a tuple.
