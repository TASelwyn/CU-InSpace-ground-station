--- conflicted
+++ resolved
@@ -7,32 +7,21 @@
 
 import glob
 import sys
+import serial
+import queue
 import time
-
-import serial
-<<<<<<< HEAD
-import queue
-import packets
-import time
+import os
 import struct
 import data_block
-import os
-=======
-
-from ConfigureFunctions import *
-
->>>>>>> 1fc215d3
 
 class GroundStation:
 
     def __init__(self, com_port='COM4'):
-<<<<<<< HEAD
+
         curr_dir = os.path.dirname(os.path.abspath(__file__))
         log_path = os.path.join(curr_dir, 'data_log.txt')
         self.log = open(log_path, 'w')
 
-=======
->>>>>>> 1fc215d3
 
         # initiate the USB serial connection
         self.ser = serial.Serial(port=com_port,
@@ -55,12 +44,6 @@
 
     def init_gpio(self):
         """set all GPIO pins to input mode, thereby putting them in a state of high impedence"""
-<<<<<<< HEAD
-        
-        self.write_to_ground_station("sys set pinmode GPIO0 digin")
-        self.write_to_ground_station("sys set pinmode GPIO1 digin")
-        self.write_to_ground_station("sys set pinmode GPIO2 digin")
-=======
 
         self.write_to_ground_station("sys set pinmode GPIO0 digout")
         self.write_to_ground_station("sys set pinmode GPIO1 digout")
@@ -69,7 +52,10 @@
         self.write_to_ground_station("sys set pindig GPIO1 1")
         self.write_to_ground_station("sys set pindig GPIO2 0")
 
->>>>>>> 1fc215d3
+
+        self.write_to_ground_station("sys set pinmode GPIO0 digin")
+        self.write_to_ground_station("sys set pinmode GPIO1 digin")
+        self.write_to_ground_station("sys set pinmode GPIO2 digin")
         self.write_to_ground_station("sys set pinmode GPIO3 digin")
         self.write_to_ground_station("sys set pinmode GPIO4 digin")
         self.write_to_ground_station("sys set pinmode GPIO5 digin")
@@ -192,26 +178,25 @@
         """load in a map that can be used offline
             author: """
 
-<<<<<<< HEAD
     def wait_for_ok(self):
-        """ 
+        """
         Check to see if 'ok' is loaded onto the serial line by the ground station. If we receive 'ok' then this
         function returns True. If anything else is read form the serial line then this function returns False.
         """
-        
+
         # read from serial line
         rv = str(self.ser.readline())
-        
+
         if 'ok' in rv:
             return True
-        
+
         elif rv != 'ok':
             # returned after mac pause command.
             if '4294967245' in rv:
                 return True
 
             print('error: wait_for_ok: ' + rv)
-            
+
             return False
 
     def set_freq(self, freq):
@@ -222,7 +207,7 @@
             return False
 
         success = self.write_to_ground_station("radio set freq " + str(freq))
-        
+
         if success:
             print("frequency successfully set")
             return True
@@ -231,10 +216,10 @@
             return False
 
     def set_mod(self, mod):
-        
+
         if mod in ['lora', 'fsk']:
             success = self.write_to_ground_station('radio set mod ' + mod)
-            
+
             if success:
                 print('successfully set modulation')
             else:
@@ -246,26 +231,26 @@
         """ set power possible values between -3 and 14 db"""
         #TODO: FIGURE OUT MAX POWER
         if pwr in range(-3, 16):
-            
+
             success =  self.write_to_ground_station("radio set pwr " + str(pwr))
-            
+
             if success:
                 print("value power successfully set")
                 return
-            
+
             else:
                 print("power error:radio unable to set")
                 return
-                
+
         print("invalid power param")
         return
 
     def set_sf(self, sf):
         """set the spreading factor for the ground station. Spreading factor
            can only be set to 7, 8, 9, 10, 11, or 12.
-        
+
         """
-        
+
         if sf in [7, 8, 9, 10, 11, 12]:
             sucess = self.write_to_ground_station("radio set sf sf" + str(sf))
             if sucess:
@@ -274,13 +259,13 @@
             else:
                 print("ERROR: unable to set spreading factor")
                 return
-                
+
         print("ERROR: invalid spreading factor")
         return
 
     def set_cr(self, cr):
         """set coding rate which can only be "4/5", "4/6", "4/7", "4/8"""
-        
+
         if cr in ["4/5", "4/6", "4/7", "4/8"]:
             sucess=self.write_to_ground_station("radio set cr " + str(cr))
             if sucess:
@@ -294,7 +279,7 @@
 
     def set_rxbw(self, bw):
         """set the bandwidth which can only  be 125, 250 or 500 hz"""
-        
+
         if bw in [125, 250, 500]:
             sucess= self.write_to_ground_station("radio set bw " + str(bw))
             if sucess:
@@ -303,7 +288,7 @@
             else:
                 print("rxbw error:radio unable to set")
                 return
-            
+
         print("invalid recieving bandwidth  ")
         return
 
@@ -316,15 +301,15 @@
             else:
                 print("iqi error:radio unable to set")
                 return
-            
+
         print("invalid iqi setting ")
 
     def set_sync(self, sync):
-        
+
         #TODO: convert sync into hexademical
         #TODO: make sure sync is between 0- 255 for lora modulation
         #TODO: make sure sync is between 0 - 2^8 - 1 for fsk modulation
-        
+
         sucess= self.write_to_ground_station("radio set sync " + str(sync))
         if sucess:
             print("value sync word sucessfully set")
@@ -335,7 +320,7 @@
 
     def set_prlen(self, pr):
         """set the preamble length between 0 and  65535"""
-        
+
         if pr in range(0, 65535):
             sucess=self.write_to_ground_station("radio set prlen " + str(pr))
             if sucess:
@@ -343,13 +328,13 @@
                 return
             else:
                 print("error: unable to set preamble length ")
-                return 
-            
+                return
+
         print("error: invalid preamble length")
 
     def set_crc(self, crc):
         """enable or disable the cyclic redundancy check"""
-        
+
         if crc in ["on", "off"]:
             success = self.write_to_ground_station("radio set crc " + str(crc))
             if success:
@@ -358,7 +343,7 @@
             else:
                 print("crc error:radio unable to set")
                 return
-            
+
         print("invalid crc param ")
 
 
@@ -429,16 +414,16 @@
     def set_rx_mode(self, message_q:queue.Queue):
         """set the ground station so that it constantly
            listens for transmissions"""
-        
+
         # turn off watch dog timer
         self.write_to_ground_station('radio set wdt 0')
-        
-        # this command must be passed before any reception can occur 
+
+        # this command must be passed before any reception can occur
         self.write_to_ground_station("mac pause")
 
         # command radio to go into continuous reception mode
         success = self.write_to_ground_station("radio rx 0")
-        
+
         # if radio has not been put into rx mode
         if not success:
             print('error putting radio into rx mode')
@@ -460,9 +445,7 @@
 
                 # put radio back into rx mode
                 self.set_rx_mode(message_q)
-            
-=======
->>>>>>> 1fc215d3
+
     def _tx(self, data):
         """transmit data, a method used for debugging"""
 
@@ -491,15 +474,72 @@
                 # has gone wrong. 
                 if i == 3:
                     print('unable to transmit message')
-<<<<<<< HEAD
-                    return 
-                
+                    return
+
             print('successfully sent message')
 
 
-
-
-
+def serial_ports() -> tuple[list[str], list[str]]:
+    """ Lists serial port names
+
+        :raises EnvironmentError:
+            On unsupported or unknown platforms
+        :returns:
+            A list of the serial ports available on the system
+    """
+    if sys.platform.startswith('win'):
+        ports = ['COM%s' % (i + 1) for i in range(256)]
+    elif sys.platform.startswith('linux') or sys.platform.startswith('cygwin'):
+        ports = glob.glob('/dev/tty[A-Za-z]*')
+    elif sys.platform.startswith('darwin'):
+        ports = glob.glob('/dev/tty.*')
+    else:
+        raise EnvironmentError('Unsupported platform')
+
+    # Checks ports if they are potential COM ports
+    result = []
+    for port in ports:
+        try:
+            s = serial.Serial(port)
+            s.close()
+            result.append(port)
+        except (OSError, serial.SerialException):
+            pass
+    return ports, result
+
+
+# for debugging
+
+if __name__ == '__main__':
+    ports, results = serial_ports()
+    print("DEBUG All Ports:", ports)
+    print("%s ports found. " % len(ports))
+    print("Possible COM Serial Ports:", results)
+
+    if len(results) > 1:
+        # rx = GroundStation('/dev/ttyUSB1')
+        tx = GroundStation('/dev/ttyUSB0')
+        # xxxxxxxxxxxxxxxxxxxxxtx.init_ground_station()
+
+        # rx.init_ground_station()
+        tx.init_ground_station()
+        tx.write_to_ground_station('radio set bw 500')
+
+        # rx.write_to_ground_station('radio rx 0')
+        # tx.write_to_ground_station('radio rx 1')
+
+        # rx.set_rxmode()
+        # rx.write_to_ground_station('radio set wdt 0')
+        # rx.write_to_ground_station('mac pause')
+        # rx.write_to_ground_station('radio rx 0')
+
+        # tx.write_to_ground_station('mac pause')
+        # tx.write_to_ground_station('radio set pwr 10')
+        # tx.write_to_ground_station('radio tx 1234562')
+
+        print('_____________________________________')
+        q = queue.Queue()
+        tx.set_rx_mode(q)
     # header = bytes.fromhex('840C0000')
     # header = struct.unpack('<I', header)
     #
@@ -520,73 +560,10 @@
 
 # the COM port that is being used.
 tx = GroundStation('COM8')
-=======
-                    return
-
-            print('successfully sent mesage')
->>>>>>> 1fc215d3
 
 # initialize the ground station
 tx.init_ground_station()
 
-def serial_ports() -> tuple[list[str], list[str]]:
-    """ Lists serial port names
-
-        :raises EnvironmentError:
-            On unsupported or unknown platforms
-        :returns:
-            A list of the serial ports available on the system
-    """
-    if sys.platform.startswith('win'):
-        ports = ['COM%s' % (i + 1) for i in range(256)]
-    elif sys.platform.startswith('linux') or sys.platform.startswith('cygwin'):
-        ports = glob.glob('/dev/tty[A-Za-z]*')
-    elif sys.platform.startswith('darwin'):
-        ports = glob.glob('/dev/tty.*')
-    else:
-        raise EnvironmentError('Unsupported platform')
-
-    # Checks ports if they are potential COM ports
-    result = []
-    for port in ports:
-        try:
-            s = serial.Serial(port)
-            s.close()
-            result.append(port)
-        except (OSError, serial.SerialException):
-            pass
-    return ports, result
-
-
-# for debugging
-
-if __name__ == '__main__':
-    ports, results = serial_ports()
-    print("DEBUG All Ports:", ports)
-    print("%s ports found. " % len(ports))
-    print("Possible COM Serial Ports:", results)
-
-    if len(results) > 1:
-        # rx = GroundStation('/dev/ttyUSB1')
-        tx = GroundStation('/dev/ttyUSB0')
-        # xxxxxxxxxxxxxxxxxxxxxtx.init_ground_station()
-
-        # rx.init_ground_station()
-        tx.init_ground_station()
-        tx.write_to_ground_station('radio set bw 500')
-
-        # rx.write_to_ground_station('radio rx 0')
-        # tx.write_to_ground_station('radio rx 1')
-
-        # rx.set_rxmode()
-        # rx.write_to_ground_station('radio set wdt 0')
-        # rx.write_to_ground_station('mac pause')
-        # rx.write_to_ground_station('radio rx 0')
-
-        # tx.write_to_ground_station('mac pause')
-        # tx.write_to_ground_station('radio set pwr 10')
-        # tx.write_to_ground_station('radio tx 1234562')
-
-        print('_____________________________________')
-        q = queue.Queue()
-        tx.set_rx_mode(q)+print('_____________________________________')
+q = queue.Queue()
+tx.set_rx_mode(q)